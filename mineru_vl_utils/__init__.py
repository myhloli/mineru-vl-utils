--- conflicted
+++ resolved
@@ -1,12 +1,8 @@
 import importlib
 from typing import TYPE_CHECKING
-<<<<<<< HEAD
+
 from mineru_vl_utils.version import __version__
-=======
 
-__version__ = "0.1.15"
-__version_info__ = (0, 1, 15)
->>>>>>> 2d15b5ce
 
 __lazy_attrs__ = {
     "MinerUClient": (".mineru_client", "MinerUClient"),
